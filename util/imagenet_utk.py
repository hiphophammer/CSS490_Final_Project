import os
from typing import List

import PIL.Image
import numpy as np
import torch.utils.data
import torchvision.transforms as vision

<<<<<<< HEAD
from util.utk_util import UTKFaceUtil


class ImagenetUtk(torch.utils.data.Dataset):
    def __init__(self, base_dir: str = '../datasets/', imagenet_dir: str = "tiny-imagenet-200", image_size: int = 224,
                 total_class_count: int = 10, validation: bool = False, seed: int = 10, use_utk_util: bool = True,
                 utk_dir_name: str = "UTKFace", utk_img_size: int = 64, training_size: int = 500,
                 validation_ratio: float = 0.1, save_to_file: bool = True):
        """
        Initialize the Imagenet + UTKFace dataset
        "(utk-util)" in comments below indicate parameters that are used by utk-util.py. Some parameters are shared.
        :param base_dir: Datasets folder that contains both tiny-imagenet-200 and UTKFace folders
        :param imagenet_dir: Name of the Tiny Imagenet dataset directory
        :param image_size: Target image size (A method will add paddings or trim the image in the memory)
        :param total_class_count: Total number of class to use.
        :param validation: True to use validation data, False otherwise.
        :param seed: Seed for reproducibility.
        :param use_utk_util: True to use utk_util with default settings, False otherwise. (utk-util)
        :param utk_dir_name: Name of the UTKFace dataset directory (utk-util)
        :param utk_img_size: Target image size for utk_img_size. Used to match image size with ImageNet (utk-util)
        :param training_size: Training data size for UTKFace dataset (utk-util)
        :param validation_ratio: Validation dataset ratio for UTKFace dataset (utk-util)
        :param save_to_file: True to save UTKFace location files, False otherwise. (utk-util)
        """
        random.seed(seed)
        if use_utk_util:
            utk_util = UTKFaceUtil(base_dir=base_dir, utk_dir_name=utk_dir_name, img_seed=seed,
                                   training_size=training_size, validation_ratio=validation_ratio,
                                   img_size=utk_img_size, save_to_file=False)
            # To suppress a warning :)
            if save_to_file:
                utk_util.save_to_file()

        self._images = []  # [("n01443537_0.jpeg", 7335), ...]
        self._id2name = {}  # n01443537 -> "goldfish, Carassius auratus"
        self._id2int = {}  # n01443537 -> 7335
        self._int2name = {}  # 7335 -> "goldfish, Carassius auratus"
=======
from util.dataset_util import DatasetUtil


class ImagenetUtk(torch.utils.data.Dataset):
    def __init__(self, du: DatasetUtil, base_dir: str = './datasets/',
                 image_size: int = 224, validation: bool = False):
        """
        Initialize the Imagenet + UTKFace dataset
        :param du: Dataset utility class
        :param base_dir: Datasets folder that contains both tiny-imagenet-200 and UTKFace folders
        :param image_size: Target image size (A method will add paddings or trim the image in the memory)
        :param validation: True to use validation data, False otherwise.
        """
>>>>>>> 6ec36a06

        self._base_dir = base_dir
        self._du = du

        self._images = []  # [("n01443537_0.jpeg", 7335), ...]
        self._image_size = image_size
        self._base_dir = base_dir
        self._validation = validation

        if not validation:
            self._images.extend(du.imagenet_train_images)
            self._images.extend(du.utk_training_dataset)
        else:
            self._images.extend(du.imagenet_val_images)
            self._images.extend(du.utk_val_dataset)

    def __getitem__(self, idx) -> (torch.Tensor, int):
        """
        Reads the RGB image file at idx, and return it as an image tensor with an int label.
        Int label can be converted to a human-readable label with get_class_name() function.
        :param idx: Index of data to get
        :return: Tensor containing image as an array, and an integer representing the image number
        """
        img_name = self._images[idx][0]

        # if the image belongs to imagenet
        if str(img_name).startswith("n") or str(img_name).startswith("val"):
            cls_id = self._images[idx][1]
            cls_int = self._du.imagenet_id2int[cls_id]
            if not self._validation:
                full_file_name = os.path.join(self._du.imagenet_dir, "train", cls_id, "images", img_name)
            else:
                full_file_name = os.path.join(self._du.imagenet_dir, "val", "images", img_name)
        else:
            cls_int = self._images[idx][1]
            if not self._validation:
                full_file_name = os.path.join(self._du.utk_save_dir, "train", img_name)
            else:
                full_file_name = os.path.join(self._du.utk_save_dir, "val", img_name)

        # Uncomment the following line for absolute path
        # full_file_name = os.path.abspath(full_file_name)
        image = PIL.Image.open(full_file_name).convert("RGB")

        # Add paddings around the image
        crop = vision.CenterCrop(self._image_size)
        # TODO: double check if uint8 can be used. until then, use float as dtype
        # arr = np.transpose(np.array(crop(image), dtype="uint8"), (2, 0, 1))
        # return torch.from_numpy(arr), cls_int
        arr = np.transpose(np.array(crop(image)), (2, 0, 1))
        return torch.from_numpy(arr).float(), cls_int

    def __len__(self):
        """
        Get length of the dataset
        :return: Total image count
        """
        return len(self._images)

    def get_class_name(self, int_label: int) -> str:
        """
        Convert an integer label to a human-readable class name
        :param int_label: Integer label to convert
        :return: Human-readable class name. e.g: "cat", "face", etc..
        """
        return self._du.int2name[int_label]

    def get_class_names(self) -> List[str]:
        """
        Returns list of class names
        :return: List of possible class names
        """
        return list(self._du.int2name.values())


# Just for testing
if __name__ == '__main__':
    data_util = DatasetUtil(base_dir="../datasets/")
    test = ImagenetUtk(data_util, image_size=64)
    cls_list = test.get_class_names()
    print("Total class size: %s" % len(cls_list))
    print("Total dataset size: %s" % len(test))
    print("Torch tensor type: %s" % test[0][0].dtype)
    # TinyImagenet dataset
    print("Shape: %s\tLabel: %s\tString label: %s" % (
        test[0][0].shape, test[0][1], test.get_class_name(test[0][1])))
    # UTKFace dataset
    print("Shape: %s\tLabel: %s\tString label: %s" % (
        test[5000][0].shape, test[5000][1], test.get_class_name(test[5000][1])))<|MERGE_RESOLUTION|>--- conflicted
+++ resolved
@@ -6,45 +6,6 @@
 import torch.utils.data
 import torchvision.transforms as vision
 
-<<<<<<< HEAD
-from util.utk_util import UTKFaceUtil
-
-
-class ImagenetUtk(torch.utils.data.Dataset):
-    def __init__(self, base_dir: str = '../datasets/', imagenet_dir: str = "tiny-imagenet-200", image_size: int = 224,
-                 total_class_count: int = 10, validation: bool = False, seed: int = 10, use_utk_util: bool = True,
-                 utk_dir_name: str = "UTKFace", utk_img_size: int = 64, training_size: int = 500,
-                 validation_ratio: float = 0.1, save_to_file: bool = True):
-        """
-        Initialize the Imagenet + UTKFace dataset
-        "(utk-util)" in comments below indicate parameters that are used by utk-util.py. Some parameters are shared.
-        :param base_dir: Datasets folder that contains both tiny-imagenet-200 and UTKFace folders
-        :param imagenet_dir: Name of the Tiny Imagenet dataset directory
-        :param image_size: Target image size (A method will add paddings or trim the image in the memory)
-        :param total_class_count: Total number of class to use.
-        :param validation: True to use validation data, False otherwise.
-        :param seed: Seed for reproducibility.
-        :param use_utk_util: True to use utk_util with default settings, False otherwise. (utk-util)
-        :param utk_dir_name: Name of the UTKFace dataset directory (utk-util)
-        :param utk_img_size: Target image size for utk_img_size. Used to match image size with ImageNet (utk-util)
-        :param training_size: Training data size for UTKFace dataset (utk-util)
-        :param validation_ratio: Validation dataset ratio for UTKFace dataset (utk-util)
-        :param save_to_file: True to save UTKFace location files, False otherwise. (utk-util)
-        """
-        random.seed(seed)
-        if use_utk_util:
-            utk_util = UTKFaceUtil(base_dir=base_dir, utk_dir_name=utk_dir_name, img_seed=seed,
-                                   training_size=training_size, validation_ratio=validation_ratio,
-                                   img_size=utk_img_size, save_to_file=False)
-            # To suppress a warning :)
-            if save_to_file:
-                utk_util.save_to_file()
-
-        self._images = []  # [("n01443537_0.jpeg", 7335), ...]
-        self._id2name = {}  # n01443537 -> "goldfish, Carassius auratus"
-        self._id2int = {}  # n01443537 -> 7335
-        self._int2name = {}  # 7335 -> "goldfish, Carassius auratus"
-=======
 from util.dataset_util import DatasetUtil
 
 
@@ -58,7 +19,6 @@
         :param image_size: Target image size (A method will add paddings or trim the image in the memory)
         :param validation: True to use validation data, False otherwise.
         """
->>>>>>> 6ec36a06
 
         self._base_dir = base_dir
         self._du = du
